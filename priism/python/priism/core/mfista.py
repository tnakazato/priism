from __future__ import absolute_import

import numpy

from . import sparseimaging
from . import sparseimagingnufft

class MfistaSolverBase(object):
    """
    Solver for sparse modeling using MFISTA algorithm
    """
    def __init__(self, mfistaparam, imageparam):
        """
        Constructor
        """
        self.mfistaparam = mfistaparam
        self.imageparam = imageparam
        self.initialimage = None
        
    def __from_param(self, name):
        if hasattr(self, 'mfistaparam'):
            return getattr(self.mfistaparam, name)
        else:
            None
        
    @property
    def l1(self):
        return self.__from_param('l1')
    
    @property
    def ltsv(self):
        return self.__from_param('ltsv')

    @property
    def maxiter(self):
        return self.__from_param('maxiter')
    
    @property
    def eps(self):
        return self.__from_param('eps')
    
    @property
    def clean_box(self):
        return self.__from_param('clean_box')
    
    @property
    def box_flag(self):
        return 0 if self.clean_box is None else 1
    
    @property
    def imsize(self):
        return self.imageparam.imsize
    
    @property
    def nx(self):
        return self.imsize[0]
    
    @property
    def ny(self):
        return self.imsize[1]
            
    def solve(self, grid_data):
        """
        Given complex visibility data, find the best image 
        under the condition of 
        
            min{sum[(Fxi - yi)^2] + L1 |xi| + Ltsv TSV(x)} 
        
        Solve the problem using MFISTA algorithm.
        """
        raise NotImplementedError('solve method shold be defined in each subclass.')
    
class MfistaSolverTemplate(MfistaSolverBase):
    """
    Template class for sparse modeling solver.
    """
    Executor = None
    
    def __init__(self, mfistaparam, imageparam):
        """
        Constructor
        """
        super(MfistaSolverTemplate, self).__init__(mfistaparam, imageparam)
        
<<<<<<< HEAD
    def solve(self, visibility, imageparam, storeinitialimage=True, overwriteinitialimage=False):
=======
    def solve(self, visibility_data, storeinitialimage=True, overwriteinitialimage=False):
>>>>>>> 5a21e1ba
        """
        Given complex visibility data, find the best image 
        under the condition of 
        
            min{sum[(Fxi - yi)^2] + L1 |xi| + Ltsv TSV(x)} 
        
        Solve the problem using MFISTA algorithm.
        
        visibility -- visibility data 
        imageparam -- image parameter
        """
        assert self.Executor is not None
        
        # TODO: nonnegative must be specified by the user
<<<<<<< HEAD
        executor = sparseimaging.SparseImagingExecutor(lambda_L1=self.l1,
                                                       lambda_TSV=self.ltsv,
                                                       nonnegative=True)
        # TODO: define converter from gridded data to inputs
        #inputs = sparseimaging.SparseImagingInputs.from_gridder_result(grid_data)
        inputs = sparseimaging.SparseImagingInputs.from_visibility_working_set(visibility,
                                                                               imageparam)
=======
        executor = self.Executor(lambda_L1=self.l1,
                            lambda_TSV=self.ltsv,
                            nonnegative=True)
        # TODO: define converter from gridded data to inputs
        inputs = self.Executor.Inputs.from_data(visibility_data, self.nx, self.ny)
>>>>>>> 5a21e1ba

        result = executor.run(inputs, initialimage=self.initialimage,
                              maxiter=self.maxiter, eps=self.eps, cl_box=self.clean_box)
        
        # keep output image as an initial image to next run if necessary
        if storeinitialimage:
            if self.initialimage is None or overwriteinitialimage:
                self.initialimage = result.xout.copy()
        
        # normalize resulting image
        self.normalize_result(inputs, result)
        
        image = result.image
        # add degenerate axis (polarization and spectral)
        image = image.reshape((image.shape[0], image.shape[1], 1, 1))
        
        return image
    
    def normalize_result(self, vis_data, image_data):
        """
        Normalize resulting image according to Parseval's Theorem.
        
        vis_data -- input visiblity as the form of SparseImagingInputs
        image_data -- output image as the form of SparseImagingResults
        """
        nx = image_data.nx
        ny = image_data.ny
        factor = 1.0 / numpy.sqrt(nx * ny)
        print('Normalization factor is {}'.format(factor))
        image_data.xout *= factor


class SakuraSolver(MfistaSolverBase):
    def __init__(self, mfistaparam, imageparam):
        super(SakuraSolver, self).__init__(mfistaparam, imageparam)
        
    def solve(self, grid_data):
        """
        Given complex visibility data, find the best image 
        under the condition of 
        
            min{sum[(Fxi - yi)^2] + L1 |xi| + Ltsv TSV(x)} 
        
        Solve the problem using MFISTA algorithm.
        """
        image_shape = grid_data.shape
        image_data = sakura.empty_aligned(image_shape, dtype=numpy.float64)
        sakura.solvemfista(self.l1, self.ltsqv, grid_data, image_data)
        
class MfistaSolverFFT(MfistaSolverTemplate):
    """
    Solver for sparse modeling using MFISTA algorithm with FFT
    
    This depends on sparseimaging package written by Shiro Ikeda. 
    It calls C-function via wrapper class defined in external submodule.
    (priism.core.sparseimaging.SparseImagingExecutor)
    """
    Executor = sparseimaging.SparseImagingExecutor
    
    def __init__(self, mfistaparam, imageparam):
        """
        Constructor
        """
        super(MfistaSolverFFT, self).__init__(mfistaparam, imageparam)
        
    def normalize_result(self, vis_data, image_data):
        """
        Normalize resulting image according to Parseval's Theorem.
        
        vis_data -- input visiblity as the form of SparseImagingInputs
        image_data -- output image as the form of SparseImagingResults
        """
        nx = image_data.nx
        ny = image_data.ny
        factor = 1.0 / numpy.sqrt(nx * ny)
        print('Normalization factor is {}'.format(factor))
        image_data.xout *= factor


class MfistaSolverNUFFT(MfistaSolverTemplate):
    """
    Solver for sparse modeling using MFISTA algorithm with NUFFT
    
    This depends on sparseimaging package written by Shiro Ikeda. 
    It calls C-function via wrapper class defined in external submodule.
    (priism.core.sparseimagingnufft.SparseImagingExecutor)
     """
    Executor = sparseimagingnufft.SparseImagingExecutor
     
    def __init__(self, mfistaparam, imageparam):
         """
         Constructor
         """
         super(MfistaSolverNUFFT, self).__init__(mfistaparam, imageparam)


    
def SolverFactory(mode='mfista_fft'):
    if mode == 'mfista_fft':
        return MfistaSolverFFT
    elif mode == 'mfista_nufft':
        return MfistaSolverNUFFT
    elif mode == 'sakura':
        return SakuraSolver
    else:
        ArgumentError('Unsupported mode: {}'.format(mode))<|MERGE_RESOLUTION|>--- conflicted
+++ resolved
@@ -82,11 +82,7 @@
         """
         super(MfistaSolverTemplate, self).__init__(mfistaparam, imageparam)
         
-<<<<<<< HEAD
     def solve(self, visibility, imageparam, storeinitialimage=True, overwriteinitialimage=False):
-=======
-    def solve(self, visibility_data, storeinitialimage=True, overwriteinitialimage=False):
->>>>>>> 5a21e1ba
         """
         Given complex visibility data, find the best image 
         under the condition of 
@@ -101,21 +97,13 @@
         assert self.Executor is not None
         
         # TODO: nonnegative must be specified by the user
-<<<<<<< HEAD
-        executor = sparseimaging.SparseImagingExecutor(lambda_L1=self.l1,
-                                                       lambda_TSV=self.ltsv,
-                                                       nonnegative=True)
+        executor = self.Executor(lambda_L1=self.l1,
+                            lambda_TSV=self.ltsv,
+                            nonnegative=True)
         # TODO: define converter from gridded data to inputs
         #inputs = sparseimaging.SparseImagingInputs.from_gridder_result(grid_data)
         inputs = sparseimaging.SparseImagingInputs.from_visibility_working_set(visibility,
                                                                                imageparam)
-=======
-        executor = self.Executor(lambda_L1=self.l1,
-                            lambda_TSV=self.ltsv,
-                            nonnegative=True)
-        # TODO: define converter from gridded data to inputs
-        inputs = self.Executor.Inputs.from_data(visibility_data, self.nx, self.ny)
->>>>>>> 5a21e1ba
 
         result = executor.run(inputs, initialimage=self.initialimage,
                               maxiter=self.maxiter, eps=self.eps, cl_box=self.clean_box)
