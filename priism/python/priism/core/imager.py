--- conflicted
+++ resolved
@@ -155,7 +155,6 @@
         self.mfistaparam = paramcontainer.MfistaParamContainer(l1=l1, ltsv=ltsv,
                                                                maxiter=maxiter, eps=eps,
                                                                clean_box=clean_box)
-<<<<<<< HEAD
         arr = self._mfista(self.mfistaparam, self.working_set,
                            storeinitialimage=storeinitialimage, overwriteinitialimage=overwriteinitialimage)
         self.imagearray = datacontainer.ResultingImageStorage(arr)
@@ -164,19 +163,6 @@
         assert working_set is not None
         self.solver.mfistaparam = mfistaparam
         return self.solver.solve(working_set, self.imparam, storeinitialimage, overwriteinitialimage)
-=======
-        visibility_data = self.__get_visibility_data()
-        arr = self._mfista(self.mfistaparam, self.imparam, visibility_data,
-                           storeinitialimage=storeinitialimage, overwriteinitialimage=overwriteinitialimage)
-        self.imagearray = datacontainer.ResultingImageStorage(arr)
-    
-    def _mfista(self, mfistaparam, imparam, visibility_data, storeinitialimage=True, overwriteinitialimage=False):
-        assert visibility_data is not None
-        assert hasattr(imparam, 'imsize')
-        self.solver.mfistaparam = mfistaparam
-        self.solver.imageparam = imparam
-        return self.solver.solve(visibility_data, storeinitialimage, overwriteinitialimage)
->>>>>>> 5a21e1ba
     
     def importvis(self, data=None, weight=None, filename=None, flipped=False, uvgrid=None):
         """
@@ -502,18 +488,10 @@
            
 
     def initializecv(self, num_fold=10):
-<<<<<<< HEAD
         assert self.working_set is not None
         
         if (not hasattr(self, 'visset')) or self.visset is None:
             self.visset = cv.VisibilitySubsetGenerator(self.working_set, num_fold) 
-=======
-        visibility_data = self.__get_visibility_data()
-        assert visibility_data is not None
-        
-        if (not hasattr(self, 'visset')) or self.visset is None:
-            self.visset = cv.VisibilitySubsetGenerator(visibility_data, num_fold) 
->>>>>>> 5a21e1ba
     
     def finalizecv(self):
         self.visset = None
@@ -541,7 +519,7 @@
         for subset in subset_handler.generate_subset(subset_id=0):
             
                 # run MFISTA
-                imagearray = self._mfista(mfistaparam, self.imparam, 
+                imagearray = self._mfista(mfistaparam, 
                                           subset.visibility_active,
                                           False, False)
 
