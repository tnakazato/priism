--- conflicted
+++ resolved
@@ -505,11 +505,8 @@
         # UVW conversion
         u = sakura.empty_aligned((nrow, nchan), dtype=uvw.dtype)
         v = sakura.empty_like_aligned(u)
-<<<<<<< HEAD
         w = sakura.empty_like_aligned(u)
-=======
         center_freq = numpy.asfarray([numpy.mean(lsr_edge_frequency[i:i+2]) for i in range(nchan)])
->>>>>>> 1e791ff8
         for irow in range(nrow):
             # TODO: phase rotation if image phasecenter is different from
             #       the reference direction of the observation
@@ -517,14 +514,9 @@
 
             # conversion from physical baseline length to the value
             # normalized by observing wavelength
-<<<<<<< HEAD
             u0 = uvw[0, irow]
             v0 = uvw[1, irow]
             w0 = uvw[2, irow]
-=======
-            # u0 = uvw[0, irow]
-            # v0 = uvw[1, irow]
->>>>>>> 1e791ff8
             spw_id = data_desc_ids[irow]
             #chan_freq = lsr_frequency
             #chan_width = (lsr_edge_frequency[1:] - lsr_edge_frequency[:-1]).mean()
@@ -533,18 +525,11 @@
             #freq_start = lsr_edge_frequency[0]
             #freq_end = lsr_edge_frequency[-1]
             #center_freq = (freq_start + freq_end) / 2
-<<<<<<< HEAD
-            center_freq = numpy.fromiter((numpy.mean(lsr_edge_frequency[i:i+2]) for i in range(nchan)),
-                                         dtype=numpy.float64)
+            # center_freq = numpy.fromiter((numpy.mean(lsr_edge_frequency[i:i+2]) for i in range(nchan)),
+            #                              dtype=numpy.float64)
             u[irow] = u0 * center_freq / c  # divided by wavelength
             v[irow] = v0 * center_freq / c  # divided by wavelength
             w[irow] = w0 * center_freq / c  # divided by wavelength
-=======
-            #center_freq = numpy.frombuffer(numpy.mean([(lsr_edge_frequency[i:i+2]) for i in range(nchan)]), dtype=numpy.float64)
-
-            # u[irow] = u0 * center_freq / c  # divided by wavelength
-            # v[irow] = v0 * center_freq / c  # divided by wavelength
->>>>>>> 1e791ff8
 
             # TODO?: refocus UVW if distance to the source is known
             pass
@@ -568,21 +553,11 @@
             #         |__________________________
             #          0 1 2 ......nu/2...nu-1 u
             # u[irow] = u[irow] / delta_u + offset_u
-<<<<<<< HEAD
-=======
-            # u[irow] = (u0 * center_freq) / (delta_u * c) + offset_u
-            u[irow] = ( uvw[0, irow] * center_freq) / (delta_u * c) + offset_u
->>>>>>> 1e791ff8
 
             # Sign of v must be inverted so that MFISTA routine generates
             # proper image. Otherwise, image will be flipped in the vertical
             # axis.
             # v[irow] = -v[irow] / delta_v + offset_v
-<<<<<<< HEAD
-=======
-            # v[irow] = -(v0 * center_freq) / (delta_v * c) + offset_v
-            v[irow] = -( uvw[1, irow] * center_freq) / (delta_v * c) + offset_v
->>>>>>> 1e791ff8
 
         ws.u = u
         ws.v = v
