# Copyright (C) 2019-2022
# Inter-University Research Institute Corporation, National Institutes of Natural Sciences
# 2-21-1, Osawa, Mitaka, Tokyo, 181-8588, Japan.
#
# This file is part of PRIISM.
#
# PRIISM is free software: you can redistribute it and/or modify
# it under the terms of the GNU General Public License as published by
# the Free Software Foundation, either version 3 of the License, or
# (at your option) any later version.
# PRIISM is distributed in the hope that it will be useful,
# but WITHOUT ANY WARRANTY; without even the implied warranty of
# MERCHANTABILITY or FITNESS FOR A PARTICULAR PURPOSE.  See the
# GNU General Public License for more details.
# You should have received a copy of the GNU General Public License
# along with PRIISM.  If not, see <https://www.gnu.org/licenses/>.
import certifi
import io
import os
import shlex
import ssl
import subprocess
import sys
import sysconfig
import tarfile
import urllib.request as request
import zipfile

from distutils.command.build import build
from distutils.command.build_ext import build_ext
from distutils.command.config import config
from distutils.sysconfig import get_python_inc, get_python_version
from setuptools import setup, find_packages, Command


def _get_version():
    cwd = os.path.dirname(__file__)
    cwd = cwd if len(cwd) > 0 else '.'
    version_file = os.path.join(cwd, 'python/priism/core/version.py')
    with open(version_file, 'r') as f:
        lines = f.readlines()
    version_line = filter(lambda x: x.startswith('__version__'), lines)
    try:
        version = next(version_line).strip('\n').split('=')[1].strip(" '")
    except StopIteration:
        version = '0.0.0'
    return version


PRIISM_VERSION = _get_version()
print('PRIISM Version = {}'.format(PRIISM_VERSION))


class PriismDependencyError(FileNotFoundError):
    def __init__(self, msg, *args, **kwargs):
        self.msg = msg

    def __str__(self):
        return '{}({})'.format(self.__class__.__name__, self.msg)


def check_command_availability(cmd):
    if isinstance(cmd, list):
        return [check_command_availability(_cmd) for _cmd in cmd]
    else:
        assert isinstance(cmd, str)
        return subprocess.call(['which', cmd], stderr=subprocess.DEVNULL, stdout=subprocess.DEVNULL) == 0


IS_GIT_OK = check_command_availability('git')


def execute_command(cmdstring, cwd=None):
    retcode = subprocess.call(shlex.split(cmdstring), cwd=cwd)
    if retcode != 0:
        print('WARNING: command "{}" failed to execute'.format(cmdstring))
    return retcode


def download_extract(url, filetype):
    ssl_context = ssl.create_default_context(cafile=certifi.where())
    req = request.urlopen(url, context=ssl_context)
    bstream = io.BytesIO(req.read())
    if filetype == 'zip':
        with zipfile.ZipFile(bstream, mode='r') as zf:
            zf.extractall()
    elif filetype == 'tar':
        with tarfile.open(mode='r', fileobj=bstream) as tf:
            tf.extractall()


def opt2attr(s):
    return s[0].strip('=').replace('-', '_')


def opt2env(s):
    return "PRIISM_" + opt2attr(s).upper()


def debug_print_user_options(cmd):
    print('Command: {}'.format(cmd.__class__.__name__))
    print('User Options:')
    for option in cmd.user_options:
        attrname = opt2attr(option)
        attrvalue = getattr(cmd, attrname)
        print('  {}{}'.format(option[0], attrvalue))


def arg_for_set_undefined_options(cmd):
    return tuple((opt, opt) for opt in map(opt2attr, cmd.user_options))


def initialize_attr_for_user_options(cmd):
    for option in cmd.user_options:
        attrname = opt2attr(option)
        setattr(cmd, attrname, None)


def overwrite_attr_for_user_options_by_environ(cmd):
    for option in cmd.user_options:
        attrname = opt2attr(option)
        envname = opt2env(option)
        setattr(cmd, attrname, os.environ.get(envname))


def get_python_library(include_dir):
    libnames = []
    libname1 = sysconfig.get_config_var('PY3LIBRARY')
    if libname1 is None or (isinstance(libname1, str) and len(libname1) == 0):
        libprefix = '.'.join(sysconfig.get_config_var('LIBRARY').split('.')[:-1])
        libname = '.'.join([libprefix, sysconfig.get_config_var('EXT_SUFFIX')])
        libname = libname.replace('..', '.')
        libnames.append(libname)
        if sysconfig.get_config_var('EXT_SUFFIX').find('darwin') != -1:
            libname = '.'.join([libprefix, 'dylib'])
            libnames.append(libname)
    else:
        libnames.append(libname1)
    libname2 = sysconfig.get_config_var('LDLIBRARY')
    if isinstance(libname2, str) and len(libname2) > 0:
        libnames.append(libname2)

    libpath = sysconfig.get_config_var('LIBDIR')
    for libname in libnames:
        pylib = os.path.join(libpath, libname)
        if os.path.exists(pylib):
            return pylib

    libpath2 = os.path.join(libpath, sysconfig.get_config_var('MULTIARCH'))
    for libname in libnames:
        pylib = os.path.join(libpath2, libname)
        if os.path.exists(pylib):
            return pylib

    tail = ''
    prefix = include_dir
    while tail != 'include' and prefix != '/':
        prefix, tail = os.path.split(prefix)
    assert prefix != '/'

    for l in ['lib', 'lib64']:
        libpath = os.path.join(prefix, l)
        for libname in libnames:
            pylib = os.path.join(libpath, libname)
            if os.path.exists(pylib):
                return pylib

        libpath2 = os.path.join(libpath, sysconfig.get_config_var('MULTIARCH'))
        for libname in libnames:
            pylib = os.path.join(libpath2, libname)
            if os.path.exists(pylib):
                return pylib

    assert False


class priism_build(build):
    user_options = [
        ('cxx-compiler=', 'C', 'specify path to C++ compiler'),
        ('python-root-dir=', 'P', 'specify root directory for Python'),
        ('python-include-dir=', 'I', 'specify include directory for Python.h (take priority over python-root-dir)'),
        ('python-library=', 'L', 'specify Python library (take priority over python-root-dir)'),
        ('numpy-include-dir=', 'N', 'specify include directory for NumPy (take priority over python-root-dir)'),
        ('use-intel-compiler=', 'X', 'use intel C++ compiler to build sparseimaging (yes|no)')
    ]

    def initialize_options(self):
        super(priism_build, self).initialize_options()
        self.fftw3_root_dir = None
        initialize_attr_for_user_options(self)
        overwrite_attr_for_user_options_by_environ(self)

    def finalize_options(self):
        super(priism_build, self).finalize_options()
        if self.python_root_dir is None:
            # assuming python executable path to PYTHON_ROOT_DIR/bin/python
            executable_path = sys.executable
            binary_dir, _ = os.path.split(executable_path)
            root_dir, _ = os.path.split(binary_dir)
            self.python_root_dir = root_dir
        if isinstance(self.use_intel_compiler, str) and self.use_intel_compiler.lower() in ('true', 'yes', 'on'):
            self.use_intel_compiler = True
        else:
            self.use_intel_compiler = False
        debug_print_user_options(self)
        print('fftw3-root-dir={}'.format(self.fftw3_root_dir))

    def run(self):
        super(priism_build, self).run()
        for cmd in self.get_sub_commands():
            self.run_command(cmd)

    sub_commands = build.sub_commands + [('build_ext', None)]


class priism_build_ext(build_ext):
    user_options = priism_build.user_options

    def initialize_options(self):
        super(priism_build_ext, self).initialize_options()
        self.fftw3_root_dir = None
        self.priism_build_dir = 'build_ext'
        initialize_attr_for_user_options(self)

    def finalize_options(self):
        super(priism_build_ext, self).finalize_options()
        self.set_undefined_options(
            'build',
            *arg_for_set_undefined_options(self)
        )
        debug_print_user_options(self)

    def run(self):
        super(priism_build_ext, self).run()
        for cmd in self.get_sub_commands():
            self.run_command(cmd)

        self.build_sakura()
        self.build_smili()
        self.install_ext()

    def build_sakura(self):
        execute_command('make sakurapy', cwd=self.priism_build_dir)
        execute_command('cmake -DCOMPONENT=Sakura -P cmake_install.cmake', cwd=self.priism_build_dir)

    def build_smili(self):
        execute_command('make sparseimaging', cwd=self.priism_build_dir)
        execute_command('cmake -DCOMPONENT=Smili -P cmake_install.cmake', cwd=self.priism_build_dir)

    def install_ext(self):
        execute_command('make install/fast', cwd=self.priism_build_dir)

    sub_commands = build_ext.sub_commands + [('configure_ext', None)]


class download_smili(config):
    user_options = []

    def initialize_options(self):
        super(download_smili, self).initialize_options()

        package = 'sparseimaging'
        commit = '46268c1c66be33a8b09c2ebe4f59a841e3d3b21e'
        zipname = f'{commit}.zip'
        base_url = f'https://github.com/ikeda46/{package}'
        if IS_GIT_OK:
            url = base_url + '.git'
            def clone_and_checkout():
                execute_command(f'git clone {url}')
                execute_command(f'git checkout {commit}', cwd=package)

            self.download_cmd = clone_and_checkout
        else:
            url = base_url + f'/archive/{zipname}'
            def download_and_extract():
                download_extract(url, filetype='zip')
                os.symlink(f'{package}-{commit}', package)

            self.download_cmd = download_and_extract

        self.package_directory = package

    def finalize_options(self):
        super(download_smili, self).finalize_options()

    def run(self):
        super(download_smili, self).run()

        if not os.path.exists(self.package_directory):
            self.download_cmd()


class download_sakura(config):
    user_options = []

    def initialize_options(self):
        super(download_sakura, self).initialize_options()

        package = 'sakura'
        target = 'libsakura'
        version = 'libsakura-5.1.6'
        zipname = f'{version}.zip'
        base_url = 'https://github.com/tnakazato/sakura'
        if IS_GIT_OK:
            url = base_url + '.git'
            def clone_and_checkout():
                execute_command(f'git clone {url}')
                execute_command(f'git checkout {version}', cwd=package)

            self.download_cmd = clone_and_checkout
        else:
            url = base_url + f'/archive/{zipname}'
            def download_and_extract():
                download_extract(url, filetype='zip')
                os.symlink(f'{package}-{version}', package)

            self.download_cmd = download_and_extract

        self.package_directory = package
        self.target_directory = target

    def finalize_options(self):
        super(download_sakura, self).finalize_options()

    def run(self):
        super(download_sakura, self).run()

        if not os.path.exists(self.package_directory):
            self.download_cmd()

        if not os.path.exists(self.target_directory):
            os.symlink(f'{self.package_directory}/{self.target_directory}', self.target_directory)


class download_eigen(config):
    PACKAGE_NAME = 'eigen'
    PACKAGE_VERSION = '3.3.7'
    PACKAGE_COMMIT_HASH = '21ae2afd4edaa1b69782c67a54182d34efe43f9c'

    user_options = []

    def run(self):
        super(download_eigen, self).run()

        package_directory = f'{self.PACKAGE_NAME}-{self.PACKAGE_VERSION}'
        if not os.path.exists(package_directory):
            tgzname = f'{package_directory}.tar.gz'
            url = f'https://gitlab.com/libeigen/eigen/-/archive/{self.PACKAGE_VERSION}/{tgzname}'
            download_extract(url, filetype='tar')

            # sometimes directory name is suffixed with commit hash
            if os.path.exists(f'{self.PACKAGE_NAME}-{self.PACKAGE_COMMIT_HASH}'):
                os.symlink(f'{self.PACKAGE_NAME}-{self.PACKAGE_COMMIT_HASH}', package_directory)

<<<<<<< HEAD
        print(os.listdir('.'))
        if not os.path.exists(package_directory):
            raise FileNotFoundError(f'Failed to download/extract {package_directory}')

        print(os.listdir(package_directory))
=======
        # abort if eigen directory doesn't exist
        if not os.path.exists(package_directory):
            raise FileNotFoundError('Failed to download/extract Eigen')
>>>>>>> 030a8d55


class configure_ext(Command):
    user_options = priism_build.user_options

    def initialize_options(self):
        is_cmake_ok = check_command_availability('cmake')
        if not is_cmake_ok:
            raise PriismDependencyError('Command "cmake" is not found. Please install.')
        self.fftw3_root_dir = None
        self.priism_build_dir = None
        self.build_lib = None
        initialize_attr_for_user_options(self)

    def finalize_options(self):
        import numpy as np

        self.set_undefined_options(
            'build',
            *arg_for_set_undefined_options(self)
        )
        self.set_undefined_options(
            'build_ext',
            ('priism_build_dir', 'priism_build_dir'),
            ('build_lib', 'build_lib')
        )
        if self.python_root_dir is None:
            # assuming python executable path to PYTHON_ROOT_DIR/bin/python
            executable_path = sys.executable
            binary_dir, _ = os.path.split(executable_path)
            root_dir, _ = os.path.split(binary_dir)
            self.python_root_dir = root_dir

        if self.numpy_include_dir is None:
            self.numpy_include_dir = np.get_include()

        if self.python_include_dir is None:
            self.python_include_dir = get_python_inc()

        if self.python_library is None:
            self.python_library = get_python_library(self.python_include_dir)

        self.python_version = get_python_version()

        debug_print_user_options(self)
        print('fftw3-root-dir={}'.format(self.fftw3_root_dir))

    def __configure_cmake_command(self):
        cmd = 'cmake -Wno-dev .. -DCMAKE_INSTALL_PREFIX={}'.format(os.path.relpath(self.build_lib, self.priism_build_dir))

        #if self.python_root_dir is not None:
        #    cmd += ' -DPYTHON_ROOTDIR={}'.format(self.python_root_dir)

        cmd += ' -DNUMPY_INCLUDE_DIR={}'.format(self.numpy_include_dir)

        cmd += ' -DPYTHON_INCLUDE_PATH={}'.format(self.python_include_dir)

        cmd += ' -DPYTHON_LIBRARY={}'.format(self.python_library)

        cmd += f' -DPYTHON_VERSION={self.python_version}'

        cmd += f' -DEIGEN_DIR={download_eigen.PACKAGE_NAME}-{download_eigen.PACKAGE_VERSION}'

        cmd += ' -DENABLE_TEST=OFF'

        if self.cxx_compiler is not None:
            cmd += ' -DCMAKE_CXX_COMPILER={}'.format(self.cxx_compiler)

        if self.use_intel_compiler is True:
            cmd += ' -DUSE_INTEL_COMPILER=ON'

        #print('generated cmake command:')
        #print('  {}'.format(cmd))
        return cmd

    def run(self):
        # download external packages
        for cmd in self.get_sub_commands():
            self.run_command(cmd)

        # configure with cmake
        if not os.path.exists(self.priism_build_dir):
            os.mkdir(self.priism_build_dir)

        cmd = self.__configure_cmake_command()
        execute_command(cmd, cwd=self.priism_build_dir)

    sub_commands = build_ext.sub_commands + [('download_sakura', None), ('download_smili', None), ('download_eigen', None)]


setup(
    name='priism',
    version=PRIISM_VERSION,
    packages=find_packages('python', exclude=['priism.test']),
    package_dir={'': 'python'},
    install_requires=['numpy'],
    setup_requires=['numpy'],
    cmdclass={
        'build': priism_build,
        'build_ext': priism_build_ext,
        'download_sakura': download_sakura,
        'download_smili': download_smili,
        'download_eigen': download_eigen,
        'configure_ext': configure_ext,
    },
    # to disable egg compression
    zip_safe=False
)<|MERGE_RESOLUTION|>--- conflicted
+++ resolved
@@ -352,17 +352,9 @@
             if os.path.exists(f'{self.PACKAGE_NAME}-{self.PACKAGE_COMMIT_HASH}'):
                 os.symlink(f'{self.PACKAGE_NAME}-{self.PACKAGE_COMMIT_HASH}', package_directory)
 
-<<<<<<< HEAD
-        print(os.listdir('.'))
+        # abort if eigen directory doesn't exist
         if not os.path.exists(package_directory):
             raise FileNotFoundError(f'Failed to download/extract {package_directory}')
-
-        print(os.listdir(package_directory))
-=======
-        # abort if eigen directory doesn't exist
-        if not os.path.exists(package_directory):
-            raise FileNotFoundError('Failed to download/extract Eigen')
->>>>>>> 030a8d55
 
 
 class configure_ext(Command):
