--- conflicted
+++ resolved
@@ -59,10 +59,15 @@
 
 ## PRIISMのインストール
 
+`pip`によるインストールをサポートしています。
+
 ```
-<<<<<<< HEAD
 python3 -m pip install .
-=======
+```
+
+まだ開発途上のため、もし上記がエラーになる、もしくは`pip`を使ったインストールに不安を感じる場合は下記の手順を試してください。
+
+```
 # 依存パッケージのインストール
 python3 -m pip install -r requirements.txt
 
@@ -74,7 +79,6 @@
 
 # インストール
 python3 setup.py install
->>>>>>> e51c7fd1
 ```
 
 ## PRIISMの動作確認
